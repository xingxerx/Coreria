--- conflicted
+++ resolved
@@ -1,4 +1,3 @@
-<<<<<<< HEAD
 [package]
 name = "epoch_of_elria"
 version = "0.1.0"
@@ -16,23 +15,4 @@
 serde = { version = "1.0", features = ["derive"] }
 serde_json = "1.0"
 toml = "0.7"
-=======
-[package]
-name = "epoch_of_elria"
-version = "0.1.0"
-edition = "2021"
-authors = ["xingxerx <xingxer@gmail.com>"]
-description = "A simple 3D game engine ported from C++ to Rust"
-license = "MIT"
-
-[dependencies]
-kiss3d = "0.35"
-rand = "0.8"
-env_logger = "0.10"
-log = "0.4"
-clap = { version = "4.1", features = ["derive"] }
-serde = { version = "1.0", features = ["derive"] }
-serde_json = "1.0"
-toml = "0.7"
-winit = "0.29" # Use the latest stable version
->>>>>>> f566479a
+winit = "0.29" # Use the latest stable version